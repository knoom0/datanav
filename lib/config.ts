// Native set function for Edge Runtime compatibility
function setValue(obj: any, path: string, value: any): void {
  const keys = path.split(".");
  let current = obj;
  
  for (let i = 0; i < keys.length - 1; i++) {
    const key = keys[i];
    if (!(key in current) || typeof current[key] !== "object" || current[key] === null) {
      current[key] = {};
    }
    current = current[key];
  }
  
  current[keys[keys.length - 1]] = value;
}

import { config as rawConfig } from "@/datanav.config";

// This config module can be loaded by JSX environments as well as Node.js
export interface Config {
  agent: any;
  database: any;
<<<<<<< HEAD
  email: {
    sender: string;
    senderName: string;
  };
=======
>>>>>>> 3f7aadd4
  github: {
    repo: string;
  };
  hosting: {
    enabled: boolean;
  };
  job: {
    maxJobDurationMs: number;
  };
  packages: Record<string, any>;
}

// Function to build config with environment variable overrides
function buildConfig(rawConfig: any) {
  // Create a deep copy of the raw config (preserves functions and other non-serializable objects)
  const config = rawConfig;
  
  // Map environment variables to nested config keys
  const envMappings = {
    DATANAV_DATABASE_HOST: "database.host",
    DATANAV_DATABASE_PORT: "database.port",
    DATANAV_DATABASE_USERNAME: "database.username",
    DATANAV_DATABASE_PASSWORD: "database.password",
    DATANAV_DATABASE_DATABASE: "database.database",
    DATANAV_DATABASE_TYPE: "database.type",
    DATANAV_DATABASE_SSL: "database.ssl",
    DATANAV_EMAIL_SENDER: "email.sender",
    DATANAV_EMAIL_SENDER_NAME: "email.senderName",
    DATANAV_HOSTING_ENABLED: "hosting.enabled"
  };
  
  // Check each environment variable and apply overrides
  for (const [envVar, configPath] of Object.entries(envMappings)) {
    const envValue = process.env[envVar];
    if (envValue !== undefined) {
      // Handle type conversion for specific fields
      if (configPath === "database.port") {
        setValue(config, configPath, parseInt(envValue));
      } else if (configPath === "database.ssl" || configPath === "hosting.enabled") {
        setValue(config, configPath, envValue.toLowerCase() === "true");
      } else {
        setValue(config, configPath, envValue);
      }
    }
  }
  
  return config;
}

// Lazy-loaded config instance
let cachedConfig: Config | null = null;

export function getConfig(): Config {
  // TODO: Add browser environment check to prevent client-side usage
  // Currently disabled due to test failures. Should be re-enabled after
  // fixing test mocks to properly handle server-only modules.
  
  if (!cachedConfig) {
    cachedConfig = buildConfig(rawConfig) as Config;
  }
  return cachedConfig;
}

export const defaultAgentConfig = () => getConfig().agent;<|MERGE_RESOLUTION|>--- conflicted
+++ resolved
@@ -20,13 +20,10 @@
 export interface Config {
   agent: any;
   database: any;
-<<<<<<< HEAD
   email: {
     sender: string;
     senderName: string;
   };
-=======
->>>>>>> 3f7aadd4
   github: {
     repo: string;
   };
@@ -84,6 +81,10 @@
   // Currently disabled due to test failures. Should be re-enabled after
   // fixing test mocks to properly handle server-only modules.
   
+  // TODO: Add browser environment check to prevent client-side usage
+  // Currently disabled due to test failures. Should be re-enabled after
+  // fixing test mocks to properly handle server-only modules.
+  
   if (!cachedConfig) {
     cachedConfig = buildConfig(rawConfig) as Config;
   }
